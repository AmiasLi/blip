package metrics

import (
	"fmt"
	"sort"
	"sync"

	"github.com/cashapp/blip"
	"github.com/cashapp/blip/event"
	"github.com/cashapp/blip/metrics/innodb"
<<<<<<< HEAD
	"github.com/cashapp/blip/metrics/percona"
	"github.com/cashapp/blip/metrics/size"
	"github.com/cashapp/blip/metrics/status"
	sysvar "github.com/cashapp/blip/metrics/var"
=======
	"github.com/cashapp/blip/metrics/repl.lag"
	"github.com/cashapp/blip/metrics/size.binlog"
	"github.com/cashapp/blip/metrics/size.data"
	"github.com/cashapp/blip/metrics/status.global"
	"github.com/cashapp/blip/metrics/var.global"
>>>>>>> db918c5b
)

// Register registers a factory that makes one or more collector by domain name.
// This is function is one several integration points because it allows users
// to plug in new metric collectors by providing a factory to make them.
// Blip calls this function in an init function to register the built-in metric
// collectors.
//
// See types in the blip package for more details.
func Register(domain string, f blip.CollectorFactory) error {
	r.Lock()
	defer r.Unlock()
	_, ok := r.factory[domain]
	if ok && blip.Strict {
		return fmt.Errorf("%s already registered", domain)
	}
	r.factory[domain] = f
	event.Sendf(event.REGISTER_METRICS, domain)
	return nil
}

// List lists all registered metric collectors. It is used by the server API
// for GET /registered.
func List() []string {
	r.Lock()
	defer r.Unlock()
	names := []string{}
	for k := range r.factory {
		names = append(names, k)
	}
	return names
}

// Make makes a metric collector for the domain using a previously registered factory.
//
// See types in the blip package for more details.
func Make(domain string, args blip.CollectorFactoryArgs) (blip.Collector, error) {
	r.Lock()
	defer r.Unlock()
	f, ok := r.factory[domain]
	if !ok {
		return nil, blip.ErrInvalidDomain{Domain: domain}

	}
	return f.Make(domain, args)
}

func PrintDomains() string {
	r.Lock()
	domains := make([]string, 0, len(r.factory))
	for d := range r.factory {
		domains = append(domains, d)
	}
	sort.Strings(domains)
	r.Unlock()

	out := ""
	for _, domain := range domains {
		mc, _ := Make(domain, blip.CollectorFactoryArgs{})
		help := mc.Help()
		out += fmt.Sprintf("%s\n\t%s\n\n",
			help.Domain, help.Description,
		)

		opts := make([]string, 0, len(help.Options))
		for o := range help.Options {
			opts = append(opts, o)
		}

		if len(opts) > 0 {
			out += "\tOptions:\n"
			sort.Strings(opts)
			for _, optName := range opts {
				optHelp := help.Options[optName]
				out += "\t\t" + optName + ": " + optHelp.Desc
				if len(optHelp.Values) > 0 {
					out += "\n"
					valWidth := 0
					for val := range optHelp.Values {
						if len(val) > valWidth {
							valWidth = len(val)
						}
					}
					valLine := fmt.Sprintf("\t\t| %%-%ds = %%s", valWidth)

					for val, desc := range optHelp.Values {
						out += fmt.Sprintf(valLine, val, desc)
						if val == optHelp.Default {
							out += " (default)"
						}
						out += "\n"
					}
					out += "\n"
				} else if optHelp.Default != "" {
					out += " (default: " + optHelp.Default + ")\n\n"
				} else {
					out += "\n\n"
				}
			}
		} else {
			out += "\t(No options)\n\n"
		}

		if len(help.Groups) > 0 {
			out += "\tGroups:\n"
			for _, kv := range help.Groups {
				out += "\t\t" + kv.Key + " = " + kv.Value + "\n"
			}
			out += "\n"
		}

		if len(help.Meta) > 0 {
			out += "\tMeta:\n"
			for _, kv := range help.Meta {
				out += "\t\t" + kv.Key + " = " + kv.Value + "\n"
			}
			out += "\n"
		}

		if len(help.Metrics) > 0 {
			out += "\tMetrics:\n"
			for _, m := range help.Metrics {
				out += "\t\t" + m.Name
				switch m.Type {
				case blip.COUNTER:
					out += " (counter)"
				case blip.GAUGE:
					out += " (gauge)"
				default:
					out += " (unknown type)"
				}
				out += ": " + m.Desc + "\n"
			}
			out += "\n"
		}

		out += "\n"
	}

	return out
}

// --------------------------------------------------------------------------

// Register built-in collectors using built-in factories.
func init() {
	for _, mc := range builtinCollectors {
		Register(mc, f)
	}
}

// repo holds registered blip.CollectorFactory. There's a single package
// instance below.
type repo struct {
	*sync.Mutex
	factory map[string]blip.CollectorFactory
}

// Internal package instance of repo that holds all collector factories registered
// by calls to Register, which includes the built-in factories.
var r = &repo{
	Mutex:   &sync.Mutex{},
	factory: map[string]blip.CollectorFactory{},
}

// factory is the built-in factory for creating all built-in collectors.
// There's a single package instance below. It implements blip.CollectorFactory.
type factory struct{}

var _ blip.CollectorFactory = &factory{}

// Internet package instance of factory that makes all built-it collectors.
// This factory is registered in the init func above.
var f = factory{}

// Make makes a metric collector for the domain. This is the built-in factory
// that makes the built-in collectors: status.global, var.global, and so on.
func (f factory) Make(domain string, args blip.CollectorFactoryArgs) (blip.Collector, error) {
	switch domain {
	case "innodb":
		return innodb.NewInnoDB(args.DB), nil
	case "repl.lag":
		return repllag.NewLag(args.DB), nil
	case "size.binlog":
		return sizebinlog.NewBinlog(args.DB), nil
	case "size.data":
		return sizedata.NewData(args.DB), nil
	case "status.global":
		return statusglobal.NewGlobal(args.DB), nil
	case "var.global":
<<<<<<< HEAD
		mc := sysvar.NewGlobal(args.DB)
		return mc, nil
	case "size.data":
		mc := size.NewData(args.DB)
		return mc, nil
	case "size.binlogs":
		mc := size.NewBinlogs(args.DB)
		return mc, nil
	case "innodb":
		mc := innodb.NewMetrics(args.DB)
		return mc, nil
	case "percona.response-time":
		mc := percona.NewQrt(args.DB)
		return mc, nil
=======
		return varglobal.NewGlobal(args.DB), nil
>>>>>>> db918c5b
	}
	return nil, blip.ErrInvalidDomain{Domain: domain}
}

// List of built-in collectors. To add one, add its domain name here, and add
// the same domain in the switch statement above (in factory.Make).
var builtinCollectors = []string{
	"innodb",
	"repl.lag",
	"size.binlog",
	"size.data",
	"status.global",
	"var.global",
<<<<<<< HEAD
	"size.data",
	"size.binlogs",
	"innodb",
	"percona.response-time",
=======
>>>>>>> db918c5b
}<|MERGE_RESOLUTION|>--- conflicted
+++ resolved
@@ -8,18 +8,12 @@
 	"github.com/cashapp/blip"
 	"github.com/cashapp/blip/event"
 	"github.com/cashapp/blip/metrics/innodb"
-<<<<<<< HEAD
 	"github.com/cashapp/blip/metrics/percona"
-	"github.com/cashapp/blip/metrics/size"
-	"github.com/cashapp/blip/metrics/status"
-	sysvar "github.com/cashapp/blip/metrics/var"
-=======
 	"github.com/cashapp/blip/metrics/repl.lag"
 	"github.com/cashapp/blip/metrics/size.binlog"
 	"github.com/cashapp/blip/metrics/size.data"
 	"github.com/cashapp/blip/metrics/status.global"
 	"github.com/cashapp/blip/metrics/var.global"
->>>>>>> db918c5b
 )
 
 // Register registers a factory that makes one or more collector by domain name.
@@ -210,24 +204,9 @@
 	case "status.global":
 		return statusglobal.NewGlobal(args.DB), nil
 	case "var.global":
-<<<<<<< HEAD
-		mc := sysvar.NewGlobal(args.DB)
-		return mc, nil
-	case "size.data":
-		mc := size.NewData(args.DB)
-		return mc, nil
-	case "size.binlogs":
-		mc := size.NewBinlogs(args.DB)
-		return mc, nil
-	case "innodb":
-		mc := innodb.NewMetrics(args.DB)
-		return mc, nil
+		return varglobal.NewGlobal(args.DB), nil
 	case "percona.response-time":
-		mc := percona.NewQrt(args.DB)
-		return mc, nil
-=======
-		return varglobal.NewGlobal(args.DB), nil
->>>>>>> db918c5b
+		return percona.NewQrt(args.DB), nil
 	}
 	return nil, blip.ErrInvalidDomain{Domain: domain}
 }
@@ -241,11 +220,5 @@
 	"size.data",
 	"status.global",
 	"var.global",
-<<<<<<< HEAD
-	"size.data",
-	"size.binlogs",
-	"innodb",
 	"percona.response-time",
-=======
->>>>>>> db918c5b
 }